--- conflicted
+++ resolved
@@ -2,15 +2,9 @@
 scala:
   - 2.10.6
   - 2.11.8
-<<<<<<< HEAD
-jdk:
-  - oraclejdk7
-  - oraclejdk8
-=======
   - 2.12.1
 jdk:
    - oraclejdk8
->>>>>>> fb2ea427
 before_install:
  - sudo apt-get update -qq
  - sudo apt-get install -qq libatlas3gf-base libopenblas-base
