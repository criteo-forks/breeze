--- conflicted
+++ resolved
@@ -330,13 +330,8 @@
     TensorSpace.make[SparseVector[Float], Int, Float]
   }
   implicit val space_i: TensorSpace[SparseVector[Int], Int, Int] = TensorSpace.make[SparseVector[Int], Int, Int]
-<<<<<<< HEAD
-
-  implicit def canTranspose[V:ClassTag:DefaultArrayValue]: CanTranspose[SparseVector[V], CSCMatrix[V]] = {
-=======
   
   implicit def canTranspose[V:ClassTag:Zero]: CanTranspose[SparseVector[V], CSCMatrix[V]] = {
->>>>>>> c6eaea53
     new CanTranspose[SparseVector[V], CSCMatrix[V]] {
       def apply(from: SparseVector[V]): CSCMatrix[V] = {
         val transposedMtx: CSCMatrix[V] = CSCMatrix.zeros[V](1, from.length)
@@ -350,7 +345,7 @@
       }
     }
   }
-
+  
   implicit def canTransposeComplex: CanTranspose[SparseVector[Complex], CSCMatrix[Complex]] = {
     new CanTranspose[SparseVector[Complex], CSCMatrix[Complex]] {
       def apply(from: SparseVector[Complex]) = {
