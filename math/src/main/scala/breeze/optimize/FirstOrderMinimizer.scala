package breeze.optimize

import breeze.linalg.norm
import breeze.math.{MutableEnumeratedCoordinateField, MutableCoordinateField, MutableFiniteCoordinateField, NormedModule}
import breeze.optimize.FirstOrderMinimizer.ConvergenceReason
import breeze.stats.distributions.{RandBasis, ThreadLocalRandomGenerator}
import breeze.util.Implicits._
import breeze.util.SerializableLogging
import org.apache.commons.math3.random.MersenneTwister

/**
 *
 * @param minImprovementWindow How many iterations to improve function by at least improvementTol
 * @author dlwh
 */
abstract class FirstOrderMinimizer[T, DF<:StochasticDiffFunction[T]](maxIter: Int = -1,
                                                                     tolerance: Double=1E-6,
                                                                     improvementTol: Double=1E-3,
                                                                     val minImprovementWindow: Int = 10,
                                                                     val numberOfImprovementFailures: Int = 1)(implicit space: NormedModule[T, Double]) extends Minimizer[T,DF] with SerializableLogging {

  import space.normImpl

  /**
    * Any history the derived minimization function needs to do its updates. typically an approximation
   * to the second derivative/hessian matrix.
    */
  type History

  /**
   * Tracks the information about the optimizer, including the current point, its value, gradient, and then any history.
   * Also includes information for checking convergence.
   * @param x the current point being considered
   * @param value f(x)
   * @param grad f.gradientAt(x)
   * @param adjustedValue  f(x) + r(x), where r is any regularization added to the objective. For LBFGS, this is f(x).
   * @param adjustedGradient f'(x) + r'(x), where r is any regularization added to the objective. For LBFGS, this is f'(x).
   * @param iter what iteration number we are on.
   * @param initialAdjVal f(x_0) + r(x_0), used for checking convergence
   * @param history any information needed by the optimizer to do updates.
   * @param fVals the sequence of the last minImprovementWindow values, used for checking if the "value" isn't improving
   * @param numImprovementFailures the number of times in a row the objective hasn't improved, mostly for SGD
   * @param searchFailed did the line search fail?
   */
  case class State(x: T,
                   value: Double, grad: T,
                   adjustedValue: Double, adjustedGradient: T,
                   iter: Int,
                   initialAdjVal: Double,
                   history: History,
                   fVals: IndexedSeq[Double] = Vector(Double.PositiveInfinity),
                   numImprovementFailures: Int = 0,
                   searchFailed: Boolean = false) {

    def convergedReason:Option[ConvergenceReason] = {
      if (iter >= maxIter && maxIter >= 0)
        Some(FirstOrderMinimizer.MaxIterations)
      else if (!fVals.isEmpty && (adjustedValue - fVals.max).abs <= tolerance * initialAdjVal)
        Some(FirstOrderMinimizer.FunctionValuesConverged)
      else if (numImprovementFailures >= numberOfImprovementFailures)
        Some(FirstOrderMinimizer.ObjectiveNotImproving)
      else if (norm(adjustedGradient) <= math.max(tolerance * adjustedValue.abs, 1E-8))
        Some(FirstOrderMinimizer.GradientConverged)
      else if (searchFailed)
        Some(FirstOrderMinimizer.SearchFailed)
      else
        None
    }

    /** True if the optimizer thinks it's done. */
    def converged = convergedReason.nonEmpty

    /**
     * true if the function value hasn't changed for several iterations or if the gradient's norm is near 0
     * @return
     */
    def actuallyConverged = (
      convergedReason == Some(FirstOrderMinimizer.FunctionValuesConverged)
      || convergedReason == Some(FirstOrderMinimizer.GradientConverged)
    )
  }


  protected def initialHistory(f: DF, init: T): History
  protected def adjustFunction(f: DF): DF = f
  protected def adjust(newX: T, newGrad: T, newVal: Double):(Double,T) = (newVal,newGrad)
  protected def chooseDescentDirection(state: State, f: DF):T
  protected def determineStepSize(state: State, f: DF, direction: T):Double
  protected def takeStep(state: State, dir: T, stepSize:Double):T
  protected def updateHistory(newX: T, newGrad: T, newVal: Double, f: DF, oldState: State):History

  protected def updateFValWindow(oldState: State, newAdjVal: Double):IndexedSeq[Double] = {
    val interm = oldState.fVals :+ newAdjVal
    if(interm.length > minImprovementWindow) interm.drop(1)
    else interm
  }

  protected def initialState(f: DF, init: T) = {
    val x = init
    val history = initialHistory(f,init)
    val (value, grad) = calculateObjective(f, x, history)
    val (adjValue,adjGrad) = adjust(x,grad,value)
    State(x,value,grad,adjValue,adjGrad,0,adjValue,history)
  }


  protected def calculateObjective(f: DF, x: T, history: History): (Double, T) = {
     f.calculate(x)
  }

<<<<<<< HEAD
  def iterations(f: DF, state: State): Iterator[State] = {
    var failedOnce = false
    val adjustedFun = adjustFunction(f)

    val it = Iterator.iterate(state) { state => try {
      val dir = chooseDescentDirection(state, adjustedFun)
      val stepSize = determineStepSize(state, adjustedFun, dir)
      logger.info(f"Step Size: $stepSize%.4g")
      val x = takeStep(state, dir, stepSize)
      val (value, grad) = calculateObjective(adjustedFun, x, state.history)
      val (adjValue, adjGrad) = adjust(x, grad, value)
      val oneOffImprovement = (state.adjustedValue - adjValue) / (state.adjustedValue.abs max adjValue.abs max 1E-6 * state.initialAdjVal.abs)
      logger.info(f"Val and Grad Norm: $adjValue%.6g (rel: $oneOffImprovement%.3g) ${norm(adjGrad)}%.6g")
      val history = updateHistory(x, grad, value, adjustedFun, state)
      val newAverage = updateFValWindow(state, adjValue)
      failedOnce = false
      var s = State(x, value, grad, adjValue, adjGrad, state.iter + 1, state.initialAdjVal, history, newAverage, 0)
      val improvementFailure = (state.fVals.length >= minImprovementWindow && state.fVals.nonEmpty && state.fVals.last > state.fVals.head * (1 - improvementTol))
      if (improvementFailure)
        s = s.copy(fVals = IndexedSeq.empty, numImprovementFailures = state.numImprovementFailures + 1)
      s
    } catch {
      case x: FirstOrderException if !failedOnce =>
        failedOnce = true
        logger.error("Failure! Resetting history: " + x)
        state.copy(history = initialHistory(adjustedFun, state.x))
      case x: FirstOrderException =>
        logger.error("Failure again! Giving up and returning. Maybe the objective is just poorly behaved?")
        state.copy(searchFailed = true)
    }
    }
    it
  }

  def iterations(f: DF, init: T): Iterator[State] = {
    val adjustedFun = adjustFunction(f)
    iterations(f, initialState(adjustedFun, init)).takeUpToWhere(_.converged)
=======
  def infiniteIterations(f: DF, init: T): Iterator[State] = {
    var failedOnce = false
    val adjustedFun = adjustFunction(f)
    Iterator.iterate(initialState(adjustedFun,init)) { state => try {
        val dir = chooseDescentDirection(state, adjustedFun)
        val stepSize = determineStepSize(state, adjustedFun, dir)
        logger.info(f"Step Size: $stepSize%.4g")
        val x = takeStep(state,dir,stepSize)
        val (value,grad) = calculateObjective(adjustedFun, x, state.history)
        val (adjValue,adjGrad) = adjust(x,grad,value)
        val oneOffImprovement = (state.adjustedValue - adjValue)/(state.adjustedValue.abs max adjValue.abs max 1E-6 * state.initialAdjVal.abs)
        logger.info(f"Val and Grad Norm: $adjValue%.6g (rel: $oneOffImprovement%.3g) ${norm(adjGrad)}%.6g")
        val history = updateHistory(x,grad,value, adjustedFun, state)
        val newAverage = updateFValWindow(state, adjValue)
        failedOnce = false
        var s = State(x,value,grad,adjValue,adjGrad,state.iter + 1, state.initialAdjVal, history, newAverage, 0)
        val improvementFailure = (state.fVals.length >= minImprovementWindow && state.fVals.nonEmpty && state.fVals.last > state.fVals.head * (1-improvementTol))
        if(improvementFailure)
          s = s.copy(fVals = IndexedSeq.empty, numImprovementFailures = state.numImprovementFailures + 1)
        s
      } catch {
        case x: FirstOrderException if !failedOnce =>
          failedOnce = true
          logger.error("Failure! Resetting history: " + x)
          state.copy(history = initialHistory(adjustedFun, state.x))
        case x: FirstOrderException =>
          logger.error("Failure again! Giving up and returning. Maybe the objective is just poorly behaved?")
          state.copy(searchFailed = true)
      }
    }
  }

  def iterations(f: DF, init: T): Iterator[State] = {
    infiniteIterations(f, init).takeUpToWhere(_.converged)
>>>>>>> 8ed6cde5
  }

  def minimize(f: DF, init: T): T = {
    minimizeAndReturnState(f, init).x
  }


  def minimizeAndReturnState(f: DF, init: T):State = {
    iterations(f, init).last
  }
}

sealed class FirstOrderException(msg: String="") extends RuntimeException(msg)
class NaNHistory extends FirstOrderException
class StepSizeUnderflow extends FirstOrderException
class StepSizeOverflow extends FirstOrderException
class LineSearchFailed(gradNorm: Double, dirNorm: Double) extends FirstOrderException("Grad norm: %.4f Dir Norm: %.4f".format(gradNorm, dirNorm))

object FirstOrderMinimizer {


  sealed trait ConvergenceReason {
    def reason: String
  }
  case object MaxIterations extends ConvergenceReason {
    override def reason: String = "max iterations reached"
  }
  case object FunctionValuesConverged extends ConvergenceReason {
    override def reason: String = "function values converged"
  }
  case object GradientConverged extends ConvergenceReason {
    override def reason: String = "gradient converged"
  }
  case object SearchFailed extends ConvergenceReason {
    override def reason: String = "line search failed!"
  }
  case object ObjectiveNotImproving extends ConvergenceReason {
    override def reason: String = "objective is not improving"
  }



  /**
   * OptParams is a Configuration-compatible case class that can be used to select optimization
   * routines at runtime.
   *
   * Configurations:
   * 1) useStochastic=false,useL1=false: LBFGS with L2 regularization
   * 2) useStochastic=false,useL1=true: OWLQN with L1 regularization
   * 3) useStochastic=true,useL1=false: AdaptiveGradientDescent with L2 regularization
   * 3) useStochastic=true,useL1=true: AdaptiveGradientDescent with L1 regularization
   *
   *
   * @param batchSize size of batches to use if useStochastic and you give a BatchDiffFunction
   * @param regularization regularization constant to use.
   * @param alpha rate of change to use, only applies to SGD.
   * @param maxIterations, how many iterations to do.
   * @param useL1 if true, use L1 regularization. Otherwise, use L2.
   * @param tolerance convergence tolerance, looking at both average improvement and the norm of the gradient.
   * @param useStochastic if false, use LBFGS or OWLQN. If true, use some variant of Stochastic Gradient Descent.
   */
  case class OptParams(batchSize:Int = 512,
                       regularization: Double = 0.0,
                       alpha: Double = 0.5,
                       maxIterations:Int = 1000,
                       useL1: Boolean = false,
                       tolerance:Double = 1E-5,
                       useStochastic: Boolean= false,
                       randomSeed: Int = 0) {
    private implicit val random = new RandBasis(new ThreadLocalRandomGenerator(new MersenneTwister(randomSeed)))

    @deprecated("Use breeze.optimize.minimize(f, init, params) instead.", "0.10")
    def minimize[T](f: BatchDiffFunction[T], init: T)(implicit space: MutableFiniteCoordinateField[T, _, Double]): T = {
      this.iterations(f, init).last.x
    }

    @deprecated("Use breeze.optimize.minimize(f, init, params) instead.", "0.10")
    def minimize[T](f: DiffFunction[T], init: T)(implicit space: MutableEnumeratedCoordinateField[T, _, Double]): T = {
      this.iterations(f, init).last.x
    }

    @deprecated("Use breeze.optimize.iterations(f, init, params) instead.", "0.10")
    def iterations[T](f: BatchDiffFunction[T], init: T)(implicit space: MutableFiniteCoordinateField[T, _, Double]): Iterator[FirstOrderMinimizer[T, BatchDiffFunction[T]]#State] = {
      val it = if(useStochastic) {
         this.iterations(f.withRandomBatches(batchSize), init)(space)
      } else {
        iterations(f:DiffFunction[T], init)
      }

      it.asInstanceOf[Iterator[FirstOrderMinimizer[T, BatchDiffFunction[T]]#State]]
    }

    @deprecated("Use breeze.optimize.iterations(f, init, params) instead.", "0.10")
    def iterations[T](f: StochasticDiffFunction[T], init:T)(implicit space: MutableFiniteCoordinateField[T, _, Double]):Iterator[FirstOrderMinimizer[T, StochasticDiffFunction[T]]#State] = {
      val r = if(useL1) {
        new AdaptiveGradientDescent.L1Regularization[T](regularization, eta=alpha, maxIter = maxIterations)(space, random)
      } else { // L2
        new AdaptiveGradientDescent.L2Regularization[T](regularization, alpha,  maxIterations)(space, random)
      }
      r.iterations(f,init)
    }

    @deprecated("Use breeze.optimize.iterations(f, init, params) instead.", "0.10")
    def iterations[T, K](f: DiffFunction[T], init:T)(implicit space: MutableEnumeratedCoordinateField[T, K, Double]): Iterator[LBFGS[T]#State] = {
       if(useL1) new OWLQN[K, T](maxIterations, 5, regularization, tolerance)(space).iterations(f,init)
      else (new LBFGS[T](maxIterations, 5, tolerance=tolerance)(space)).iterations(DiffFunction.withL2Regularization(f,regularization),init)
    }
  }
}<|MERGE_RESOLUTION|>--- conflicted
+++ resolved
@@ -108,45 +108,6 @@
      f.calculate(x)
   }
 
-<<<<<<< HEAD
-  def iterations(f: DF, state: State): Iterator[State] = {
-    var failedOnce = false
-    val adjustedFun = adjustFunction(f)
-
-    val it = Iterator.iterate(state) { state => try {
-      val dir = chooseDescentDirection(state, adjustedFun)
-      val stepSize = determineStepSize(state, adjustedFun, dir)
-      logger.info(f"Step Size: $stepSize%.4g")
-      val x = takeStep(state, dir, stepSize)
-      val (value, grad) = calculateObjective(adjustedFun, x, state.history)
-      val (adjValue, adjGrad) = adjust(x, grad, value)
-      val oneOffImprovement = (state.adjustedValue - adjValue) / (state.adjustedValue.abs max adjValue.abs max 1E-6 * state.initialAdjVal.abs)
-      logger.info(f"Val and Grad Norm: $adjValue%.6g (rel: $oneOffImprovement%.3g) ${norm(adjGrad)}%.6g")
-      val history = updateHistory(x, grad, value, adjustedFun, state)
-      val newAverage = updateFValWindow(state, adjValue)
-      failedOnce = false
-      var s = State(x, value, grad, adjValue, adjGrad, state.iter + 1, state.initialAdjVal, history, newAverage, 0)
-      val improvementFailure = (state.fVals.length >= minImprovementWindow && state.fVals.nonEmpty && state.fVals.last > state.fVals.head * (1 - improvementTol))
-      if (improvementFailure)
-        s = s.copy(fVals = IndexedSeq.empty, numImprovementFailures = state.numImprovementFailures + 1)
-      s
-    } catch {
-      case x: FirstOrderException if !failedOnce =>
-        failedOnce = true
-        logger.error("Failure! Resetting history: " + x)
-        state.copy(history = initialHistory(adjustedFun, state.x))
-      case x: FirstOrderException =>
-        logger.error("Failure again! Giving up and returning. Maybe the objective is just poorly behaved?")
-        state.copy(searchFailed = true)
-    }
-    }
-    it
-  }
-
-  def iterations(f: DF, init: T): Iterator[State] = {
-    val adjustedFun = adjustFunction(f)
-    iterations(f, initialState(adjustedFun, init)).takeUpToWhere(_.converged)
-=======
   def infiniteIterations(f: DF, init: T): Iterator[State] = {
     var failedOnce = false
     val adjustedFun = adjustFunction(f)
@@ -181,9 +142,8 @@
 
   def iterations(f: DF, init: T): Iterator[State] = {
     infiniteIterations(f, init).takeUpToWhere(_.converged)
->>>>>>> 8ed6cde5
-  }
-
+  }
+  
   def minimize(f: DF, init: T): T = {
     minimizeAndReturnState(f, init).x
   }
