package breeze.optimize

import breeze.util._
import breeze.linalg._
import breeze.numerics._
import breeze.math._


/**
 * Implements the Orthant-wise Limited Memory QuasiNewton method,
 * which is a variant of LBFGS that handles L1 regularization.
 *
 * Paper is Andrew and Gao (2007) Scalable Training of L1-Regularized Log-Linear Models
 *
 * @author dlwh
 */
<<<<<<< HEAD
class OWLQN[T](maxIter: Int, m: Int,  l1reg: Double=1.0, tolerance: Double = 1E-8)(implicit space: MutableVectorField[T, Double]) extends LBFGS[T](maxIter, m, tolerance=tolerance) with SerializableLogging {
=======
class OWLQN[T](maxIter: Int, m: Int,  l1reg: Double=1.0, tolerance: Double = 1E-8)(implicit space: MutableCoordinateField[T, Double]) extends LBFGS[T](maxIter, m, tolerance=tolerance) with SerializableLogging {
>>>>>>> 1109f995
  require(m > 0)
  require(l1reg >= 0)

  import space._

  override protected def chooseDescentDirection(state: State, fn: DiffFunction[T]) = {
    val descentDir = super.chooseDescentDirection(state.copy(grad = state.adjustedGradient), fn)

    // The original paper requires that the descent direction be corrected to be
    // in the same directional (within the same hypercube) as the adjusted gradient for proof.
    // Although this doesn't seem to affect the outcome that much in most of cases, there are some cases
    // where the algorithm won't converge (confirmed with the author, Galen Andrew).
    val correctedDir = space.zipMapValues.map(descentDir, state.adjustedGradient, { case (d, g) => if (d * g < 0) d else 0.0 })

    correctedDir
  }

  override protected def determineStepSize(state: State, f: DiffFunction[T], dir: T) = {
    val iter = state.iter

    val normGradInDir = {
      val possibleNorm = dir dot state.grad
//      if (possibleNorm > 0) { // hill climbing is not what we want. Bad LBFGS.
//        logger.warn("Direction of positive gradient chosen!")
//        logger.warn("Direction is:" + possibleNorm)
//        Reverse the direction, clearly it's a bad idea to go up
//        dir *= -1.0
//        dir dot state.grad
//      } else {
        possibleNorm
//      }
    }

    val ff = new DiffFunction[Double] {
       def calculate(alpha: Double) = {
         val newX = takeStep(state, dir, alpha)
         val (v, newG) =  f.calculate(newX)
         val (adjv, adjgrad) = adjust(newX, newG, v)
         // TODO not sure if this is quite right...

         // Technically speaking, this is not quite right.
         // dir should be (newX - state.x) according to the paper and the author.
         // However, in practice, this seems fine.
         // And interestingly the MSR reference implementation does the same thing (but they don't do wolfe condition checks.).
         adjv -> (adjgrad dot dir)
       }
    }
    val search = new BacktrackingLineSearch(shrinkStep= if(iter < 1) 0.1 else 0.5)
    val alpha = search.minimize(ff, if(iter < 1) .5/norm(state.grad) else 1.0)

    alpha
  }

  // projects x to be on the same orthant as y
  // this basically requires that x'_i = x_i if sign(x_i) == sign(y_i), and 0 otherwise.

  override protected def takeStep(state: State, dir: T, stepSize: Double) = {
    val stepped = state.x + dir * stepSize
    val orthant = computeOrthant(state.x, state.adjustedGradient)
    space.zipMapValues.map(stepped, orthant, { case (v, ov) =>
      v * I(math.signum(v) == math.signum(ov))
    })
  }

  // Adds in the regularization stuff to the gradient
  override protected def adjust(newX: T, newGrad: T, newVal: Double): (Double, T) = {
    val res = space.zipMapValues.map(newX, newGrad, {case (xv, v) =>
      xv match {
        case 0.0 => {
          val delta_+ = v + l1reg
          val delta_- = v - l1reg
          if (delta_- > 0) delta_- else if (delta_+ < 0) delta_+ else 0.0
        }

        case _ => v + math.signum(xv) * l1reg
      }
    })
    val adjValue = newVal + l1reg * norm(newX, 1.0)
    adjValue -> res
  }

  private def computeOrthant(x: T, grad: T) = {
    val orth = space.zipMapValues.map(x, grad, {case (v, gv) =>
      if(v != 0) math.signum(v)
      else math.signum(-gv)
    })
    orth
  }

}


object OWLQN {
  def main(args: Array[String]) {
    val lbfgs = new OWLQN[DenseVector[Double]](100,4)

    def optimizeThis(init: DenseVector[Double]) = {
      val f = new DiffFunction[DenseVector[Double]] {
        def calculate(x: DenseVector[Double]) = {
          (sum((x - 3.0) :^ 2.0),(x * 2.0) - 6.0)
        }
      }

      val result = lbfgs.minimize(f,init)
    }

    //    optimizeThis(Counter(1->1.0,2->2.0,3->3.0))
    //    optimizeThis(Counter(3-> -2.0,2->3.0,1-> -10.0))
    //        optimizeThis(DenseVector(1.0,2.0,3.0))
    optimizeThis(DenseVector( -0.0,0.0, -0.0))
  }
}
<|MERGE_RESOLUTION|>--- conflicted
+++ resolved
@@ -14,11 +14,7 @@
  *
  * @author dlwh
  */
-<<<<<<< HEAD
-class OWLQN[T](maxIter: Int, m: Int,  l1reg: Double=1.0, tolerance: Double = 1E-8)(implicit space: MutableVectorField[T, Double]) extends LBFGS[T](maxIter, m, tolerance=tolerance) with SerializableLogging {
-=======
 class OWLQN[T](maxIter: Int, m: Int,  l1reg: Double=1.0, tolerance: Double = 1E-8)(implicit space: MutableCoordinateField[T, Double]) extends LBFGS[T](maxIter, m, tolerance=tolerance) with SerializableLogging {
->>>>>>> 1109f995
   require(m > 0)
   require(l1reg >= 0)
 
