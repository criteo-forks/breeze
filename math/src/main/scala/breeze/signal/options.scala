--- conflicted
+++ resolved
@@ -130,20 +130,10 @@
   }
 }
 
-<<<<<<< HEAD
-// filter flavour options of IIR/ SOS filter designs
+// filter type options of IIR/ SOS filter designs
 abstract class OptFilterTpe extends Opt
 
-object OptFilterTpe {
-  case object LowPass extends OptFilterTpe
-  case object HighPass extends OptFilterTpe
-  case object BandPass extends OptFilterTpe
-  case object BandStop extends OptFilterTpe
-=======
-// filter type options of IIR/ SOS filter designs
-abstract class OptFilterType extends Opt
-
-object OptFilterType{
+object OptFilterTpe{
   case object LowPass extends OptFilterType
   case object HighPass extends OptFilterType
   case object BandPass extends OptFilterType
@@ -160,9 +150,3 @@
 
 // filter cutoff freq options
 abstract class OptOmega extends Opt
-
-object OptOmega {
-  case class DoubleValue(omega: Double) extends OptOmega
-  case class TupleValue(omega1: Double, omega2: Double) extends OptOmega
->>>>>>> 03bc0c92
-}