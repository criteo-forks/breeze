package breeze.stats
import scala.math.pow
import scala.math.sqrt
import breeze.stats.distributions._
import breeze.linalg.support._
import CanTraverseValues._

/**
 * This package contains hypothesis tests.
 *
 */
package object hypothesis {

  /**
   * Implements two tailed Welch's T Test (equivalent to t.test in R)
   * Returns a p value
   */
  def tTest[T](it1: TraversableOnce[T],it2 : Traversable[T])(implicit numeric: Numeric[T]): Double = tTest[TraversableOnce[Double]](it1.map(numeric.toDouble), it2.map(numeric.toDouble)) //explicit type annotation ensures that the compiler runs the CanTraverseValues implementation of it

  def tTest[X](it1 : X, it2 : X)(implicit ct: CanTraverseValues[X,Double]): Double = {
    //first sample
    val MeanAndVariance(mu1, var1, n1) = meanAndVariance(it1)
    //second sample
    val MeanAndVariance(mu2, var2, n2) = meanAndVariance(it2)
    require(var1 > 0 && var2 > 0, "Two Sample T Test requires that both"
        +"samples have variance > 0")
    val tScore = (mu1 - mu2) / sqrt( (var1 / n1) + (var2 / n2) ) // T statistic
    val dof = pow((var1/n1) + (var2/n2), 2) / ( pow(var1,2)/( pow(n1,2)*(n1-1) ) +
        pow(var2,2)/(pow(n2,2)*(n2-1)) ) //Welch–Satterthwaite equation
    new StudentsT(dof)(RandBasis.mt0).unnormalizedPdf(tScore) //return p value
  }

  def tTest[T](it1: Traversable[T])(implicit numeric: Numeric[T]):Double = tTest[TraversableOnce[Double]](it1.map(numeric.toDouble)) //explicit type annotation ensures that the compiler runs the CanTraverseValues implementation of it
  def tTest[X](it1: X)(implicit ct:CanTraverseValues[X,Double]):Double = {
    val MeanAndVariance(mu1, var1, n1) = meanAndVariance(it1)
    val Z = mu1 / sqrt( var1/n1 )
    val dof = n1-1
    new StudentsT(dof)(RandBasis.mt0).unnormalizedPdf(Z) //return p value
  }


<<<<<<< HEAD
  case class Chi2Result(chi2: Double, pVal: Double)
  private def chiSquaredTerm(e: Double, o: Double) = (e-o)*(e-o)/e

  def chi2Test(successControl: Long, trialsControl: Long, successVariant: Long, trialsVariant: Long):Chi2Result = {
    /*
     * Takes 2 Bernoulli trials, and determines using a chi2 test whether there is a
     * statistically significant difference between the probabilities of success
     * between control and a variant.
     */
    val meanP = (successControl + successVariant).toDouble / (trialsControl + trialsVariant).toDouble
    val chi2 = (chiSquaredTerm(meanP * trialsControl, successControl) + chiSquaredTerm((1-meanP) * trialsControl, trialsControl - successControl)
              + chiSquaredTerm(meanP * trialsVariant, successVariant) + chiSquaredTerm((1-meanP) * trialsVariant, trialsVariant - successVariant))
    val pVal = 1.0 - Gamma(0.5, 2.0).cdf(chi2)
    Chi2Result(chi2, pVal)
  }

  /**
    * Takes a sequence of N Bernoulli trials, and determines using a chi2 test whether there is a
    * statistically significant difference between the N variants and a control.
    * I.e., the variants may differ from each other, but this only determines whether
    * they differ from control.
    *
    * The pVal reported in the results is the probability (assuming the null hypothesis) of
    * a false positive at least this large in *any* variant, not in one particular variant.
    * I.e., multiple comparisons are corrected for.
    */
  def chi2Test(control: (Long, Long), trials: Seq[(Long, Long)]): Seq[Chi2Result] = {
    val numTrials = trials.size
    trials.map( x => chi2Test(control._1, control._2, x._1, x._2) ).map(r => Chi2Result(r.chi2, sidakCorrectedPVal(r.pVal, numTrials)))
  }

  /**
    * Takes a p-value run for a single statistical test,
    * and then corrects for multiple comparisons.
    *
    * I.e., if you run n tests with a p-value cutoff of 5%
    * yielding p-values p1, p2, ..., pn, then if
    * sidakCorrectedPVal(p1,n) < 5% or sidakCorrectedPVal(p2, n) < 5%, etc,
    * you can reject the null hypothesis.
    */
  def sidakCorrectedPVal(p: Double, n: Int): Double = {
    1.0 - pow(1.0-p, n)
  }

  /**
    * Takes a p-value run for a single statistical test,
    * and then corrects for multiple comparisons.
    *
    * This function is the inverse of sidakCorrectedPVal.
    * If you run n tests and want a 5% chance of false positive (assuming null
    * hypothesis is true) across *all* tests, then you can
    * run each individual test with a p-value cutoff of
    * sidakCorrectedPValCutoff(0.05, n).
    */
  def sidakCorrectedPValCutoff(p: Double, n: Int): Double = {
    1.0 - pow(1.0-p, 1.0/n.toDouble)
  }

=======
>>>>>>> e3d71709
}<|MERGE_RESOLUTION|>--- conflicted
+++ resolved
@@ -38,8 +38,6 @@
     new StudentsT(dof)(RandBasis.mt0).unnormalizedPdf(Z) //return p value
   }
 
-
-<<<<<<< HEAD
   case class Chi2Result(chi2: Double, pVal: Double)
   private def chiSquaredTerm(e: Double, o: Double) = (e-o)*(e-o)/e
 
@@ -97,7 +95,4 @@
   def sidakCorrectedPValCutoff(p: Double, n: Int): Double = {
     1.0 - pow(1.0-p, 1.0/n.toDouble)
   }
-
-=======
->>>>>>> e3d71709
 }