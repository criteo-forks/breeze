--- conflicted
+++ resolved
@@ -34,7 +34,7 @@
 
     // slice row
     val s2 : DenseMatrix[Int] = m(0, ::)
-    assert(s2.0valuesIterator sameElements DenseVector(0,2,3).valuesIterator)
+    assert(s2.valuesIterator sameElements DenseVector(0,2,3).valuesIterator)
     s2 *= 2
     assert(m === DenseMatrix((0,4,6),(3,5,6)))
 
@@ -99,21 +99,12 @@
 
     // column of original looks same as row of tranpose
     val sm1 = m(::, 1)
-<<<<<<< HEAD
-    val smt1 = m.t apply (1, ::)
-    assert(sm1.0valuesIterator sameElements smt1.0valuesIterator)
-
-    val sm2 = m(::, 2)
-    val smt2 = m.t apply (2, ::)
-    assert(sm2.0valuesIterator sameElements smt2.0valuesIterator)
-=======
     val smt1 = m.t(1, ::)
     assert(sm1.valuesIterator sameElements smt1.valuesIterator)
 
     val sm2 = m(::, 2)
     val smt2 = m.t(2, ::)
     assert(sm2.valuesIterator sameElements smt2.valuesIterator)
->>>>>>> 7c535fc3
 
     val sm1c = m(1, ::)
     val smt1c = m.t(::, 1)
@@ -127,32 +118,14 @@
     val s1 = m(0 to 1, 1 to 2)
     assert(s1 === DenseMatrix((1, 2), (4, 5)))
 
-    val t1 = s1.0t
+    val t1 = s1.t
     assert(t1 === DenseMatrix((1, 4), (2, 5)))
 
     val t1b = m.t(1 to 2, 0 to 1)
     assert(t1 === t1b)
 
     val s2 = m(0 to 1, 1)
-<<<<<<< HEAD
-    val t2 = m.t apply (1, 0 to 1)
-    assert(s2.0valuesIterator sameElements t2.0valuesIterator)
-
-    val s3 = m(0, 0 to 1)
-    val t3 = m.t apply (0 to 1, 0)
-    assert(s3.0valuesIterator sameElements t3.0valuesIterator)
-
-    {
-      val s2 = m(0 to 1, ::)
-      val t2 = m.t apply (::, 0 to 1)
-      assert(s2.0t === t2)
-      assert(s2 === t2.0t)
-
-      val s3 = m(::, 0 to 1)
-      val t3 = m.t apply (0 to 1, ::)
-      assert(s3.0t === t3)
-      assert(s3 === t3.0t)
-=======
+
     val t2 = m.t(1, 0 to 1)
     assert(s2.valuesIterator sameElements t2.valuesIterator)
 
@@ -170,7 +143,6 @@
       val t3 = m.t(0 to 1, ::)
       assert(s3.t === t3)
       assert(s3 === t3.t)
->>>>>>> 7c535fc3
     }
   }
 
