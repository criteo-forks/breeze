package breeze.linalg
/*
 Copyright 2012 David Hall

 Licensed under the Apache License, Version 2.0 (the "License")
 you may not use this file except in compliance with the License.
 You may obtain a copy of the License at

 http://www.apache.org/licenses/LICENSE-2.0

 Unless required by applicable law or agreed to in writing, software
 distributed under the License is distributed on an "AS IS" BASIS,
 WITHOUT WARRANTIES OR CONDITIONS OF ANY KIND, either express or implied.
 See the License for the specific language governing permissions and
 limitations under the License.
*/

import scala.{specialized=>spec}
import breeze.generic._
import breeze.linalg.support._
import breeze.linalg.operators._
import breeze.math.{Complex, TensorSpace, Semiring, Ring}
import breeze.util.{ArrayUtil, Isomorphism}
import breeze.storage.DefaultArrayValue
import scala.reflect.ClassTag
import com.github.fommil.netlib.BLAS.{getInstance => blas}
import breeze.macros.expand
import scala.math.BigInt
import spire.implicits.cfor
import CanTraverseValues.ValuesVisitor
import CanZipAndTraverseValues.PairValuesVisitor
import java.io.ObjectStreamException

/**
 * A DenseVector is the "obvious" implementation of a Vector, with one twist.
 * The underlying data may have more data than the Vector, represented using an offset
 * into the array (for the 0th element), and a stride that is how far elements are apart
 * from one another.
 *
 * The i'th element is at offset + i * stride
 *
 * @author dlwh
 *
 * @param data data array
 * @param offset index of the 0'th element
 * @param stride separation between elements
 * @param length number of elements
 */
@SerialVersionUID(1L) // TODO: scala doesn't propagate this to specialized subclasses. Sigh.
class DenseVector[@spec(Double, Int, Float) E](val data: Array[E],
                                               val offset: Int,
                                               val stride: Int,
                                               val length: Int) extends StorageVector[E]
                                              with VectorLike[E, DenseVector[E]] with Serializable{
  def this(data: Array[E]) = this(data, 0, 1, data.length)
  def this(data: Array[E], offset: Int) = this(data, offset, 1, data.length)


  // uncomment to get all the ridiculous places where specialization fails.
 // if(data.isInstanceOf[Array[Double]] && getClass.getName() == "breeze.linalg.DenseVector") throw new Exception("...")

  // ensure that operators are all loaded.
  DenseVector.init()

  def repr = this

  def activeSize = length

  def apply(i: Int) = {
    if(i < - size || i >= size) throw new IndexOutOfBoundsException(i + " not in [-"+size+","+size+")")
    val trueI = if(i<0) i+size else i
    data(offset + trueI * stride)
  }

  def update(i: Int, v: E) = {
    if(i < - size || i >= size) throw new IndexOutOfBoundsException(i + " not in [-"+size+","+size+")")
    val trueI = if(i<0) i+size else i
    data(offset + trueI * stride) = v
  }

  private val noOffsetOrStride = offset == 0 && stride == 1
  def unsafeUpdate(i: Int, v: E) = if (noOffsetOrStride) data(i) = v else data(offset+i*stride) = v

  def activeIterator = iterator

  def activeValuesIterator = valuesIterator

  def activeKeysIterator = keysIterator

  override def equals(p1: Any) = p1 match {
    case y: DenseVector[_] =>
      y.length == length && ArrayUtil.nonstupidEquals(data, offset, stride, length, y.data, y.offset, y.stride, y.length)
    case x: Vector[_] =>
//      length == x.length && (( stride == x.stride
//        && offset == x.offset
//        && data.length == x.data.length
//        && ArrayUtil.equals(data, x.data)
//      )  ||  (
          valuesIterator sameElements x.valuesIterator
//        ))

    case _ => false
  }

  override def toString = {
    valuesIterator.mkString("DenseVector(",", ", ")")
  }

  /**
   * Returns a copy of this DenseVector. stride will always be 1, offset will always be 0.
   * @return
   */
  def copy: DenseVector[E] = {
    implicit val man = ClassTag[E](data.getClass.getComponentType.asInstanceOf[Class[E]])
    val r = new DenseVector(new Array[E](length))
    r := this
    r
  }

  /**
   * same as apply(i). Gives the value at the underlying offset.
   * @param i index into the data array
   * @return apply(i)
   */
  def valueAt(i: Int): E = apply(i)

  /**
    * Unsafe version of above, a way to skip the checks.
    */
  def unsafeValueAt(i: Int): E = data(offset + i * stride)

  /**
   * Gives the logical index from the physical index.
   * @param i
   * @return i
   */
  def indexAt(i: Int): Int = i

  /**
   * Always returns true.
   *
   * Some storages (namely HashStorage) won't have active
   * indices packed. This lets you know if the bin is
   * actively in use.
   * @param i index into index/data arrays
   * @return
   */
  def isActive(i: Int): Boolean = true


  /**
   * Always returns true.
   * @return
   */
  def allVisitableIndicesActive: Boolean = true

  /**
   * Faster foreach
   * @param fn
   * @tparam U
   */
  override def foreach[@specialized(Unit) U](fn: (E) => U) {
    var i = offset
    var j = 0
    while(j < length) {
      fn(data(i))
      i += stride
      j += 1
    }
  }

  /**
   * Slices the DenseVector, in the range [start,end] with a stride stride.
   * @param start
   * @param end
   * @param stride
   */
  def slice(start: Int, end: Int, stride: Int=1):DenseVector[E] = {
    if(start > end || start < 0) throw new IllegalArgumentException("Slice arguments " + start +", " +end +" invalid.")
    if(end > length || end < 0) throw new IllegalArgumentException("End " + end + "is out of bounds for slice of DenseVector of length " + length)
    new DenseVector(data, start * this.stride + offset, stride * this.stride, (end-start)/stride)
  }

  // <editor-fold defaultstate="collapsed" desc=" Conversions (DenseMatrix, Array, Scala Vector) ">

  /** Creates a copy of this DenseVector that is represented as a 1 by length DenseMatrix */
  def toDenseMatrix: DenseMatrix[E] = {
     copy.asDenseMatrix
  }

  /** Creates a view of this DenseVector that is represented as a 1 by length DenseMatrix */
  def asDenseMatrix: DenseMatrix[E] = {
    new DenseMatrix[E](1, length, data, offset, stride)
  }



  override def toArray(implicit cm: ClassTag[E]) = if(stride == 1){
    ArrayUtil.copyOfRange(data, offset, offset + length)
  } else {
    val arr = new Array[E](length)
    var i = 0
    var off = offset
    while(i < length) {
      arr(i) = data(off)
      off += stride
      i += 1
    }
    arr
  }

  /**Returns copy of this [[breeze.linalg.DenseVector]] as a [[scala.Vector]]*/
  def toScalaVector()(implicit cm: ClassTag[E]): scala.Vector[E] = this.toArray.toVector

<<<<<<< HEAD
  @throws(classOf[ObjectStreamException])
  protected def writeReplace():Object = {
    new DenseVector.SerializedForm(data, offset, stride, length)
  }
=======
  // </editor-fold>
>>>>>>> 1a5eb98f

}



object DenseVector extends VectorConstructors[DenseVector] with DenseVector_GenericOps
                      with DenseVectorOps
                      with DenseVector_OrderingOps
                      with DenseVector_SpecialOps {

  def zeros[@spec(Double, Float, Int) V: ClassTag : DefaultArrayValue](size: Int) = {
    val data = new Array[V](size)
    if(size != 0 && data(0) != implicitly[DefaultArrayValue[V]].value)
      ArrayUtil.fill(data, 0, data.length, implicitly[DefaultArrayValue[V]].value)
    new DenseVector(data)
  }

  def apply[@spec(Double, Float, Int) V](values: Array[V]) = new DenseVector(values)

  def ones[@spec(Double, Float, Int) V: ClassTag:Semiring](size: Int) = fill[V](size, implicitly[Semiring[V]].one)

  def fill[@spec(Double, Float, Int) V: ClassTag:Semiring](size: Int, v: V) = {
    val r = apply(new Array[V](size))
    assert(r.stride == 1)
    ArrayUtil.fill(r.data, r.offset, r.length, v)
    r
  }

    // concatenation
  /**
   * Horizontal concatenation of two or more vectors into one matrix.
   * @throws IllegalArgumentException if vectors have different sizes
   */
  def horzcat[V: ClassTag:DefaultArrayValue](vectors: DenseVector[V]*): DenseMatrix[V] = {
    val size = vectors.head.size
    if (!(vectors forall (_.size == size)))
      throw new IllegalArgumentException("All vectors must have the same size!")
    val result = DenseMatrix.zeros[V](size, vectors.size)
    for ((v, col) <- vectors.zipWithIndex)
      result(::, col) := v
    result
  }

  /**
   * Vertical concatenation of two or more column vectors into one large vector.
   */
  def vertcat[V](vectors: DenseVector[V]*)(implicit canSet: OpSet.InPlaceImpl2[DenseVector[V], DenseVector[V]], vman: ClassTag[V], dav: DefaultArrayValue[V]): DenseVector[V] = {
    val size = vectors.foldLeft(0)(_ + _.size)
    val result = zeros[V](size)
    var offset = 0
    for (v <- vectors) {
      result.slice(offset, offset + v.size) := v
      offset += v.size
    }
    result
  }

  // capabilities

  implicit def canCreateZerosLike[V:ClassTag:DefaultArrayValue] = new CanCreateZerosLike[DenseVector[V], DenseVector[V]] {
    def apply(v1: DenseVector[V]) = {
      zeros[V](v1.length)
    }
  }

  implicit def canCopyDenseVector[V:ClassTag]:CanCopy[DenseVector[V]] = new CanCopy[DenseVector[V]] {
    def apply(v1: DenseVector[V]) = {
      v1.copy
    }
  }

  def binaryOpFromUpdateOp[Op<:OpType, V, Other](implicit copy: CanCopy[DenseVector[V]], op: UFunc.InPlaceImpl2[Op, DenseVector[V], Other], man: ClassTag[V]):UFunc.UImpl2[Op, DenseVector[V], Other, DenseVector[V]] = {
    new UFunc.UImpl2[Op, DenseVector[V], Other, DenseVector[V]] {
      override def apply(a : DenseVector[V], b : Other) = {
        val c = copy(a)
        op(c, b)
        c
      }
    }
  }

  implicit def negFromScale[V](implicit scale: OpMulScalar.Impl2[DenseVector[V], V, DenseVector[V]], field: Ring[V]) = {
    new OpNeg.Impl[DenseVector[V], DenseVector[V]] {
      override def apply(a : DenseVector[V]) = {
        scale(a, field.negate(field.one))
      }
    }
  }


  implicit def canMapValues[V, V2](implicit man: ClassTag[V2]):CanMapValues[DenseVector[V], V, V2, DenseVector[V2]] = {
    new CanMapValues[DenseVector[V], V, V2, DenseVector[V2]] {
      /**Maps all key-value pairs from the given collection. */
      def map(from: DenseVector[V], fn: (V) => V2) = {
        // this is slow
        // DenseVector.tabulate(from.length)(i => fn(from(i)))
        val arr = new Array[V2](from.length)

        val d = from.data
        val stride = from.stride

        var i = 0
        var j = from.offset
        while(i < arr.length) {
          arr(i) = fn(d(j))
          i += 1
          j += stride
        }
        new DenseVector[V2](arr)
      }

      /**Maps all active key-value pairs from the given collection. */
      def mapActive(from: DenseVector[V], fn: (V) => V2) = {
        map(from, fn)
      }
    }
  }
  implicit def handholdCMV[T]= new CanMapValues.HandHold[DenseVector[T], T]

  implicit def canIterateValues[V]:CanTraverseValues[DenseVector[V], V] = {
    new CanTraverseValues[DenseVector[V], V] {


      def isTraversableAgain(from: DenseVector[V]): Boolean = true

      /** Iterates all key-value pairs from the given collection. */
      def traverse(from: DenseVector[V], fn: ValuesVisitor[V]): Unit = {
        fn.visitArray(from.data, from.offset, from.length, from.stride)
      }

    }
  }

  implicit def canTraverseZipValues[V,W]:CanZipAndTraverseValues[DenseVector[V], DenseVector[W], V,W] = new CanZipAndTraverseValues[DenseVector[V], DenseVector[W], V,W] {
      /** Iterates all key-value pairs from the given collection. */
      def traverse(from1: DenseVector[V], from2: DenseVector[W], fn: PairValuesVisitor[V,W]): Unit = {
        if (from1.size != from2.size) {
          throw new IllegalArgumentException("Vectors to be zipped must have same size")
        }
        cfor(0)(i => i < from1.size, i => i+1)(i => {
          fn.visit(from1.unsafeValueAt(i), from2.unsafeValueAt(i))
        })
      }
  }

  implicit def canTraverseKeyValuePairs[V]:CanTraverseKeyValuePairs[DenseVector[V], Int, V] = {
    new CanTraverseKeyValuePairs[DenseVector[V], Int, V] {
      def isTraversableAgain(from: DenseVector[V]): Boolean = true

      /** Iterates all key-value pairs from the given collection. */
      def traverse(from: DenseVector[V], fn: CanTraverseKeyValuePairs.KeyValuePairsVisitor[Int, V]): Unit = {
        import from._

        fn.visitArray((ind: Int)=> (ind - offset)/stride, data, offset, length, 1)
      }

    }
  }

  implicit def canTransformValues[V]:CanTransformValues[DenseVector[V], V, V] = {
    new CanTransformValues[DenseVector[V], V, V] {
      def transform(from: DenseVector[V], fn: (V) => V) {
        val d = from.data
        val stride = from.stride

        var i = 0
        var j = from.offset
        while(i < from.length) {
          from.data(j) = fn(d(j))
          i += 1
          j += stride
        }
      }

      def transformActive(from: DenseVector[V], fn: (V) => V) {
        transform(from, fn)
      }
    }
  }

  implicit def canMapPairs[V, V2](implicit man: ClassTag[V2]):CanMapKeyValuePairs[DenseVector[V], Int, V, V2, DenseVector[V2]] = {
    new CanMapKeyValuePairs[DenseVector[V], Int, V, V2, DenseVector[V2]] {
      /**Maps all key-value pairs from the given collection. */
      def map(from: DenseVector[V], fn: (Int, V) => V2) = {
        // slow: DenseVector.tabulate(from.length)(i => fn(i, from(i)))
        val arr = new Array[V2](from.length)

        val d = from.data
        val stride = from.stride

        var i = 0
        var j = from.offset
        while(i < arr.length) {
          arr(i) = fn(i, d(j))
          i += 1
          j += stride
        }
        new DenseVector[V2](arr)
      }

      /**Maps all active key-value pairs from the given collection. */
      def mapActive(from: DenseVector[V], fn: (Int, V) => V2) = {
        map(from, fn)
      }
    }
  }

  // slicing
  implicit def canSlice[V]: CanSlice[DenseVector[V], Range, DenseVector[V]] = __canSlice.asInstanceOf[CanSlice[DenseVector[V], Range, DenseVector[V]]]

  private val __canSlice = {
    new CanSlice[DenseVector[Any], Range, DenseVector[Any]] {
      def apply(v: DenseVector[Any], re: Range) = {

        val r = re.getRangeWithoutNegativeIndexes( v.length )

        require(r.isEmpty || r.last < v.length)
        require(r.isEmpty || r.start >= 0)
        new DenseVector(v.data, offset = v.offset + v.stride * r.start, stride = v.stride * r.step, length = r.length)
      }
    }
  }


//  implicit def canSliceExtender[V]: CanSlice[DenseVector[V], RangeExtender, DenseVector[V]] = __canSliceExtender.asInstanceOf[CanSlice[DenseVector[V], RangeExtender, DenseVector[V]]]
//
//  private val __canSliceExtender = {
//    new CanSlice[DenseVector[Any], RangeExtender, DenseVector[Any]] {
//      def apply(v: DenseVector[Any], re: RangeExtender) = {
//        canSlice(v, re.getRange(v.length) )
//      }
//    }
//  }

  /*
  implicit def canTranspose[V]: CanTranspose[DenseVector[V], DenseMatrix[V]] = {
    new CanTranspose[DenseVector[V], DenseMatrix[V]] {
      def apply(from: DenseVector[V]) = {
        new DenseMatrix(data = from.data, offset = from.offset, cols = from.length, rows = 1, majorStride = from.stride)
      }
    }
  }
  */

  implicit def canTransposeComplex: CanTranspose[DenseVector[Complex], DenseMatrix[Complex]] = {
    new CanTranspose[DenseVector[Complex], DenseMatrix[Complex]] {
      def apply(from: DenseVector[Complex]) = {
        new DenseMatrix(data = from.data map { _.conjugate },
                        offset = from.offset,
                        cols = from.length,
                        rows = 1,
                        majorStride = from.stride)
      }
    }
  }

  // There's a bizarre error specializing float's here.
  class CanZipMapValuesDenseVector[@specialized(Int, Double, Float) V, @specialized(Int, Double) RV:ClassTag] extends CanZipMapValues[DenseVector[V],V,RV,DenseVector[RV]] {
    def create(length : Int) = new DenseVector(new Array[RV](length))

    /**Maps all corresponding values from the two collection. */
    def map(from: DenseVector[V], from2: DenseVector[V], fn: (V, V) => RV) = {
      require(from.length == from2.length, "Vector lengths must match!")
      val result = create(from.length)
      var i = 0
      while (i < from.length) {
        result.data(i) = fn(from(i), from2(i))
        i += 1
      }
      result
    }
  }


  implicit def zipMap[V, R:ClassTag] = new CanZipMapValuesDenseVector[V, R]
  implicit val zipMap_d = new CanZipMapValuesDenseVector[Double, Double]
  implicit val zipMap_f = new CanZipMapValuesDenseVector[Float, Float]
  implicit val zipMap_i = new CanZipMapValuesDenseVector[Int, Int]

  implicit val canAddIntoD: OpAdd.InPlaceImpl2[DenseVector[Double], DenseVector[Double]] = {
    new OpAdd.InPlaceImpl2[DenseVector[Double], DenseVector[Double]] {
      def apply(a: DenseVector[Double], b: DenseVector[Double]) = {
        require(a.length == b.length, "Vectors must have same length")
        blas.daxpy(
          a.length, 1.0, b.data, b.offset, b.stride, a.data, a.offset, a.stride)
      }
      implicitly[BinaryUpdateRegistry[Vector[Double], Vector[Double], OpAdd.type]].register(this)
    }
  }

  implicit object canDaxpy extends scaleAdd.InPlaceImpl3[DenseVector[Double], Double, DenseVector[Double]] with Serializable {
    def apply(y: DenseVector[Double], a: Double, x: DenseVector[Double]) {
      require(x.length == y.length, "Vectors must have same length")
      blas.daxpy(
        x.length, a, x.data, x.offset, x.stride, y.data, y.offset, y.stride)
    }
  }
  implicitly[TernaryUpdateRegistry[Vector[Double], Double, Vector[Double], scaleAdd.type]].register(canDaxpy)

  implicit val canAddD: OpAdd.Impl2[DenseVector[Double], DenseVector[Double], DenseVector[Double]] = {
    pureFromUpdate_Double(canAddIntoD)
  }
  implicitly[BinaryRegistry[Vector[Double], Vector[Double], OpAdd.type, Vector[Double]]].register(canAddD)

  implicit val canSubIntoD: OpSub.InPlaceImpl2[DenseVector[Double], DenseVector[Double]] = {
    new OpSub.InPlaceImpl2[DenseVector[Double], DenseVector[Double]] {
      def apply(a: DenseVector[Double], b: DenseVector[Double]) = {
        require(a.length == b.length, "Vectors must have same length")
        blas.daxpy(
          a.length, -1.0, b.data, b.offset, b.stride, a.data, a.offset, a.stride)
      }
      implicitly[BinaryUpdateRegistry[Vector[Double], Vector[Double], OpSub.type]].register(this)
    }

  }
  implicit val canSubD: OpSub.Impl2[DenseVector[Double], DenseVector[Double], DenseVector[Double]] = {
    pureFromUpdate_Double(canSubIntoD)
  }
  implicitly[BinaryRegistry[Vector[Double], Vector[Double], OpSub.type, Vector[Double]]].register(canSubD)

  implicit val canDotD: OpMulInner.Impl2[DenseVector[Double], DenseVector[Double], Double] = {
    new OpMulInner.Impl2[DenseVector[Double], DenseVector[Double], Double] {
      def apply(a: DenseVector[Double], b: DenseVector[Double]) = {
        require(a.length == b.length, "Vectors must have same length")
        blas.ddot(
          a.length, b.data, b.offset, b.stride, a.data, a.offset, a.stride)
      }
      implicitly[BinaryRegistry[Vector[Double], Vector[Double], OpMulInner.type, Double]].register(this)
    }

  }

  implicit val canScaleIntoD: OpMulScalar.InPlaceImpl2[DenseVector[Double], Double] = {
    new OpMulScalar.InPlaceImpl2[DenseVector[Double], Double] {
      def apply(a: DenseVector[Double], b: Double) = {
        blas.dscal(
          a.length, b, a.data, a.offset, a.stride)
      }
      implicitly[BinaryUpdateRegistry[Vector[Double], Double, OpMulScalar.type]].register(this)
    }

  }
  implicit val canScaleD: OpMulScalar.Impl2[DenseVector[Double], Double, DenseVector[Double]] = {
    binaryOpFromUpdateOp(implicitly[CanCopy[DenseVector[Double]]], canScaleIntoD, implicitly[ClassTag[Double]])
  }
  implicitly[BinaryRegistry[Vector[Double], Double, OpMulScalar.type, Vector[Double]]].register(canScaleD)

  implicit val canSetD: OpSet.InPlaceImpl2[DenseVector[Double], DenseVector[Double]] = new OpSet.InPlaceImpl2[DenseVector[Double], DenseVector[Double]] {
    def apply(a: DenseVector[Double], b: DenseVector[Double]) {
      require(a.length == b.length, "Vector lengths must match!")
      blas.dcopy(
        a.length, b.data, b.offset, b.stride, a.data, a.offset, a.stride)
    }
    implicitly[BinaryUpdateRegistry[Vector[Double], Vector[Double], OpSet.type]].register(this)
  }


  /*
  TODO: scaladoc crashes on this. I don't know why. It makes me want to die a little.
  Returns the k-norm of this Vector.
  */
  @expand
  @expand.valify
  implicit def canNorm[@expand.args(Int, Float, Long, BigInt, Complex) T]: norm.Impl2[DenseVector[T], Double, Double] = {

    new norm.Impl2[DenseVector[T], Double, Double] {
      def apply(v: DenseVector[T], n: Double): Double = {
        import v._
        if (n == 1) {
          var sum = 0.0
          foreach (v => sum += v.abs.toDouble )
          sum
        } else if (n == 2) {
          var sum = 0.0
          foreach (v => { val nn = v.abs.toDouble; sum += nn * nn })
          math.sqrt(sum)
        } else if (n == Double.PositiveInfinity) {
          var max = 0.0
          foreach (v => { val nn = v.abs.toDouble; if (nn > max) max = nn })
          max
        } else {
          var sum = 0.0
          foreach (v => { val nn = v.abs.toDouble; sum += math.pow(nn,n) })
          math.pow(sum, 1.0 / n)
        }
      }
    }
  }

  /**
   *  Returns the p-norm of this Vector (specialized for Double).
   */
  implicit def canNorm_Double: norm.Impl2[DenseVector[Double], Double, Double] = {
    new norm.Impl2[DenseVector[Double], Double, Double] {
      def apply(v: DenseVector[Double], p: Double): Double = {
        if (p == 2) {
          var sq = 0.0
          v.foreach (x => sq += x * x)
          math.sqrt(sq)
        } else if (p == 1) {
          var sum = 0.0
          v.foreach (x => sum += x.abs)
          sum
        } else if (p == Double.PositiveInfinity) {
          var max = 0.0
          v.foreach (x => max = math.max(max, x.abs))
          max
        } else if (p == 0) {
          var nnz = 0
          v.foreach (x => if (x != 0) nnz += 1)
          nnz
        } else {
          var sum = 0.0
          v.foreach (x => sum += math.pow(x.abs, p))
          math.pow(sum, 1.0 / p)
        }
      }
    }
  }

  implicit val space_d = TensorSpace.make[DenseVector[Double], Int, Double]
  implicit val space_f = TensorSpace.make[DenseVector[Float], Int, Float]
  implicit val space_i = TensorSpace.make[DenseVector[Int], Int, Int]

  object TupleIsomorphisms {
    implicit object doubleIsVector extends Isomorphism[Double,DenseVector[Double]] {
      def forward(t: Double) = DenseVector(t)
      def backward(t: DenseVector[Double]) = { assert(t.size == 1); t(0)}
    }

    implicit object pdoubleIsVector extends Isomorphism[(Double,Double),DenseVector[Double]] {
      def forward(t: (Double,Double)) = DenseVector(t._1,t._2)
      def backward(t: DenseVector[Double]) = { assert(t.size == 2); (t(0),t(1))}
    }
  }


  /**
   * This class exists because @specialized instances don't respect the serial
   * @param data
   * @param offset
   * @param stride
   * @param length
   */
  @SerialVersionUID(1L)
  case class SerializedForm(data: Array[_],
                            offset: Int,
                            stride: Int,
                            length: Int) extends Serializable {

    @throws(classOf[ObjectStreamException])
    def readResolve():Object = {
      data match {//switch to make specialized happy
        case x: Array[Int] => new DenseVector(x, offset, stride, length)
        case x: Array[Long] => new DenseVector(x, offset, stride, length)
        case x: Array[Double] => new DenseVector(x, offset, stride, length)
        case x: Array[Float] => new DenseVector(x, offset, stride, length)
        case x: Array[Short] => new DenseVector(x, offset, stride, length)
        case x: Array[Byte] => new DenseVector(x, offset, stride, length)
        case x: Array[Char] => new DenseVector(x, offset, stride, length)
        case x: Array[_] => new DenseVector(x, offset, stride, length)
      }

    }
  }





  // used to make sure the operators are loaded
  @noinline
  private def init() = {}
}<|MERGE_RESOLUTION|>--- conflicted
+++ resolved
@@ -211,15 +211,12 @@
 
   /**Returns copy of this [[breeze.linalg.DenseVector]] as a [[scala.Vector]]*/
   def toScalaVector()(implicit cm: ClassTag[E]): scala.Vector[E] = this.toArray.toVector
-
-<<<<<<< HEAD
+  // </editor-fold>
+
   @throws(classOf[ObjectStreamException])
   protected def writeReplace():Object = {
     new DenseVector.SerializedForm(data, offset, stride, length)
   }
-=======
-  // </editor-fold>
->>>>>>> 1a5eb98f
 
 }
 
