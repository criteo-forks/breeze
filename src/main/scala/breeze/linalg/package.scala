package breeze
/*
 Copyright 2012 David Hall

 Licensed under the Apache License, Version 2.0 (the "License")
 you may not use this file except in compliance with the License.
 You may obtain a copy of the License at

 http://www.apache.org/licenses/LICENSE-2.0

 Unless required by applicable law or agreed to in writing, software
 distributed under the License is distributed on an "AS IS" BASIS,
 WITHOUT WARRANTIES OR CONDITIONS OF ANY KIND, either express or implied.
 See the License for the specific language governing permissions and
 limitations under the License.
*/
import io.{CSVWriter, CSVReader}
import linalg.operators._
import breeze.linalg.support.{LiteralRow, CanAxpy, CanCopy}
import breeze.linalg.support.enrichedTuple._
import math.Semiring
import storage.DefaultArrayValue
import java.io.{File, FileReader}
import scala.reflect.ClassTag
import breeze.macros.arityize


/**
 * This package contains everything relating to Vectors, Matrices, Tensors, etc.
 *
 * If you're doing basic work, you probably want [[breeze.linalg.DenseVector]] and [[breeze.linalg.DenseMatrix]],
 * which support most operations. We also have [[breeze.linalg.SparseVector]]s and (basic!) support
 * for a sparse matrix ([[breeze.linalg.CSCMatrix]]).
 *
 * This package object contains Matlab-esque functions for interacting with tensors and matrices.
 *
 * @author dlwh
 */
package object linalg {

  /**
   * Computes y += x * a, possibly doing less work than actually doing that operation
   */
  def axpy[A, X, Y](a: A, x: X, y: Y)(implicit axpy: CanAxpy[A, X, Y]) { axpy(a,x,y) }

  /**
   * Generates a vector of linearly spaced values between a and b (inclusive).
   * The returned vector will have length elements, defaulting to 100.
   */
  def linspace(a : Double, b : Double, length : Int = 100) : DenseVector[Double] = {
    val increment = (b - a) / (length - 1)
    DenseVector.tabulate(length)(i => a + increment * i)
  }

  /**
   * Copy a T. Most tensor objects have a CanCopy implicit, which is what this farms out to.
   */
  def copy[T](t: T)(implicit canCopy: CanCopy[T]): T = canCopy(t)



  // io stuff
  /**
   * Reads in a DenseMatrix from a CSV File
   */
  def csvread(file: File,
             separator: Char=',',
             quote: Char='"',
             escape: Char='\\',
             skipLines: Int = 0): DenseMatrix[Double] = {
    val input = new FileReader(file)
    var mat = CSVReader.read(input, separator, quote, escape, skipLines)
    mat = mat.takeWhile(line => line.length != 0 && line.head.nonEmpty) // empty lines at the end
    input.close()
    if(mat.length == 0) {
      DenseMatrix.zeros[Double](0,0)
    } else {
      DenseMatrix.tabulate(mat.length,mat.head.length)((i,j)=>mat(i)(j).toDouble)
    }
  }

  def csvwrite(file: File, mat: Matrix[Double],
               separator: Char=',',
               quote: Char='\0',
               escape: Char='\\',
               skipLines: Int = 0) {
    CSVWriter.writeFile(file, IndexedSeq.tabulate(mat.rows,mat.cols)(mat(_,_).toString), separator, quote, escape)
  }


  object RangeExtender {
    val All = new Range(0, -1, 1)
  }
  implicit class RangeExtender(val re: Range) extends Range(re.start, re.end, re.step) {

    def getRangeWithoutNegativeIndexes(totalLength: Int): Range = {
        if(re.isInclusive){
          val (actualStart: Int, actualEnd: Int) =
            (
              if ( re.start < 0 ) totalLength + re.start else re.start  ,  //actualStart will be given as argument to inclusive range "to"

              if ( re.end < 0 ) totalLength + re.end else re.end  //actualEnd will be given as argument to inclusive range "to"
            )
          (actualStart to actualEnd by re.step)

        } else if( re.end < 0 || re.start < 0) {
            throw new IllegalArgumentException("cannot use negative end indexing with 'until', due to ambiguities from Range.end being exclusive")
        } else {
            re
        }
    }

  }

  import math.Ring
  import com.github.fommil.netlib.LAPACK.{getInstance=>lapack}

/**
 * Basic linear algebraic operations.
 *
 * @author dlwh,dramage,retronym,afwlehmann,lancelet
 */
  //  import breeze.linalg._

  private[linalg] def requireNonEmptyMatrix[V](mat: Matrix[V]) =
    if (mat.cols == 0 || mat.rows == 0)
      throw new MatrixEmptyException

  private[linalg] def requireSquareMatrix[V](mat: Matrix[V]) =
    if (mat.rows != mat.cols)
      throw new MatrixNotSquareException

  private[linalg] def requireSymmetricMatrix[V](mat: Matrix[V]) = {
    requireSquareMatrix(mat)

    for (i <- 0 until mat.rows; j <- 0 until i)
      if (mat(i,j) != mat(j,i))
        throw new MatrixNotSymmetricException
  }

  /**
   * Vector cross product of 3D vectors a and b.
   */
  def cross[V1](a: DenseVector[V1], b: DenseVector[V1])(implicit ring: Ring[V1], man: ClassTag[V1]): DenseVector[V1] = {
    require(a.length == 3)
    require(b.length == 3)
    DenseVector(
      ring.-(ring.*(a(1), b(2)), ring.*(a(2), b(1))),
      ring.-(ring.*(a(2), b(0)), ring.*(a(0), b(2))),
      ring.-(ring.*(a(0), b(1)), ring.*(a(1), b(0)))
    )
  }

  /**
   * Returns the rank of each element in the given vector, adjusting for
   * ties.
   */
  def ranks[V:Ordering](x : Vector[V]): Array[Double] = {
    val a = x
    val as = argsort(a)
    val rv = new Array[Double](as.length)
    var i = 0
    while (i < as.length) {
      // count number of tied values at rank i
      var numTiedValuesAtI = 1
      while (i + numTiedValuesAtI < as.length && a(as(i + numTiedValuesAtI)) == a(as(i))) {
        numTiedValuesAtI += 1
      }

      // set return value for next numTiedValuesAtI indexes in as
      val rank = 1 + i + (numTiedValuesAtI - 1) / 2.0
      var j = 0
      while (j < numTiedValuesAtI) {
        rv(as(i + j)) = rank
        j += 1
      }

      i += numTiedValuesAtI
    }

    rv
  }

  /**
   * The lower triangular portion of the given real quadratic matrix X. Note
   * that no check will be performed regarding the symmetry of X.
   */
  def lowerTriangular[T: Semiring: ClassTag:DefaultArrayValue](X: Matrix[T]): DenseMatrix[T] = {
    val N = X.rows
    DenseMatrix.tabulate(N, N)( (i, j) =>
      if(j <= i) X(i,j)
      else implicitly[Semiring[T]].zero
    )
  }

  /**
   * The upper triangular portion of the given real quadratic matrix X. Note
   * that no check will be performed regarding the symmetry of X.
   */
  def upperTriangular[T: Semiring: ClassTag: DefaultArrayValue](X: Matrix[T]): DenseMatrix[T] = {
    val N = X.rows
    DenseMatrix.tabulate(N, N)( (i, j) =>
      if(j >= i) X(i,j)
      else implicitly[Semiring[T]].zero
    )
  }

  /**
   * Performs a principal components analysis on the given numeric data
   * matrix and returns the results as an object of class PCA.
   *
   * If the no covariance matrix is supplied, one obtained from the given
   * data is used.
   */
  def princomp(
    x: DenseMatrix[Double],
    covmatOpt: Option[DenseMatrix[Double]] = None
  ) = {
    covmatOpt match {
      case Some(covmat) => new PCA(x, covmat)
      case None => new PCA(x, cov(x))
    }
  }

  /**
   * A generic function (based on the R function of the same name) whose
   * default method centers and/or scales the columns of a numeric matrix.
   *
   * If ‘scale’ is ‘TRUE’ then scaling is done by dividing the (centered)
   * columns of ‘x’ by their standard deviations if ‘center’ is ‘TRUE’, and
   * the root mean square otherwise.  If ‘scale’ is ‘FALSE’, no scaling is
   * done.
   */
  def scale(
             x: DenseMatrix[Double],
             center: Boolean = true,
             scale: Boolean = false
             ) = {
    import breeze.stats.{mean, stddev}
    if (center) {
      val xc = x(*,::) - mean(x, Axis._0).toDenseVector
      if (scale)
        xc(*,::) :/ stddev(x(::, *)).toDenseVector
      else
        xc
    } else {
      if (scale)
        x(*,::) :/ columnRMS(x)
      else
        x
    }
  }

  /**
   * Compute the covariance matrix from the given data, centering
   * if necessary. Very simple, just does the basic thing.
   */
  def cov(x: DenseMatrix[Double], center: Boolean = true) = {
    val xc = scale(x,center,false)
    (xc.t * xc) /= xc.rows - 1.0
  }




  /**
   * Helper function to compute the root-mean-square of the columns of a
   * matrix. Feel free to make this more general.
   */
  private def columnRMS(x: DenseMatrix[Double]) =
    (sum(x:*x,Axis._0) / (x.rows-1.0)).map(scala.math.sqrt).toDenseVector

<<<<<<< HEAD

//  /**
//   * @author ktakagaki
//   * @author dlwh
//   * @date 3/1/14.
//   */
//  implicit class EnrichedTuple[Row, V]( tuple: Row)(implicit lr: LiteralRow[Row, V], ct: ClassTag[V], dav: DefaultArrayValue[V]) {
//    def v = {
//      val len = lr.length(tuple)
//      val dv = DenseVector.zeros[V](len)
//      lr.foreach(tuple, dv(_) = _)
//      dv
//    }
//  }

//  @arityize(22)
  implicit def enrichedTuple1( tuple: Tuple1[Any] ) =  new breeze.linalg.support.enrichedTuple.EnrichedTuple1(tuple)
  implicit def enrichedTuple2( tuple: Tuple2[Any, Any] ) =  new breeze.linalg.support.enrichedTuple.EnrichedTuple2(tuple)
  implicit def enrichedTuple3( tuple: Tuple3[Any, Any, Any] ) =  new breeze.linalg.support.enrichedTuple.EnrichedTuple3(tuple)
  implicit def enrichedTuple4( tuple: Tuple4[Any, Any, Any, Any] ) =  new breeze.linalg.support.enrichedTuple.EnrichedTuple4(tuple)
  implicit def enrichedTuple5( tuple: Tuple5[Any, Any, Any, Any, Any] ) =  new breeze.linalg.support.enrichedTuple.EnrichedTuple5(tuple)
  implicit def enrichedTuple6( tuple: Tuple6[Any, Any, Any, Any, Any, Any] ) =  new breeze.linalg.support.enrichedTuple.EnrichedTuple6(tuple)
  implicit def enrichedTuple7( tuple: Tuple7[Any, Any, Any, Any, Any, Any, Any] ) =  new breeze.linalg.support.enrichedTuple.EnrichedTuple7(tuple)
  implicit def enrichedTuple8( tuple: Tuple8[Any, Any, Any, Any, Any, Any, Any, Any] ) =  new breeze.linalg.support.enrichedTuple.EnrichedTuple8(tuple)
  implicit def enrichedTuple9( tuple: Tuple9[Any, Any, Any, Any, Any, Any, Any, Any, Any] ) =  new breeze.linalg.support.enrichedTuple.EnrichedTuple9(tuple)
  implicit def enrichedTuple10( tuple: Tuple10[Any, Any, Any, Any, Any, Any, Any, Any, Any, Any] ) =  new breeze.linalg.support.enrichedTuple.EnrichedTuple10(tuple)
  implicit def enrichedTuple11( tuple: Tuple11[Any, Any, Any, Any, Any, Any, Any, Any, Any, Any, Any] ) =  new breeze.linalg.support.enrichedTuple.EnrichedTuple11(tuple)
  implicit def enrichedTuple12( tuple: Tuple12[Any, Any, Any, Any, Any, Any, Any, Any, Any, Any, Any, Any] ) =  new breeze.linalg.support.enrichedTuple.EnrichedTuple12(tuple)
  implicit def enrichedTuple13( tuple: Tuple13[Any, Any, Any, Any, Any, Any, Any, Any, Any, Any, Any, Any, Any] ) =  new breeze.linalg.support.enrichedTuple.EnrichedTuple13(tuple)
  implicit def enrichedTuple14( tuple: Tuple14[Any, Any, Any, Any, Any, Any, Any, Any, Any, Any, Any, Any, Any, Any] ) =  new breeze.linalg.support.enrichedTuple.EnrichedTuple14(tuple)
  implicit def enrichedTuple15( tuple: Tuple15[Any, Any, Any, Any, Any, Any, Any, Any, Any, Any, Any, Any, Any, Any, Any] ) =  new breeze.linalg.support.enrichedTuple.EnrichedTuple15(tuple)
  implicit def enrichedTuple16( tuple: Tuple16[Any, Any, Any, Any, Any, Any, Any, Any, Any, Any, Any, Any, Any, Any, Any, Any] ) =  new breeze.linalg.support.enrichedTuple.EnrichedTuple16(tuple)
  implicit def enrichedTuple17( tuple: Tuple17[Any, Any, Any, Any, Any, Any, Any, Any, Any, Any, Any, Any, Any, Any, Any, Any, Any] ) =  new breeze.linalg.support.enrichedTuple.EnrichedTuple17(tuple)
  implicit def enrichedTuple18( tuple: Tuple18[Any, Any, Any, Any, Any, Any, Any, Any, Any, Any, Any, Any, Any, Any, Any, Any, Any, Any] ) =  new breeze.linalg.support.enrichedTuple.EnrichedTuple18(tuple)
  implicit def enrichedTuple19( tuple: Tuple19[Any, Any, Any, Any, Any, Any, Any, Any, Any, Any, Any, Any, Any, Any, Any, Any, Any, Any, Any] ) =  new breeze.linalg.support.enrichedTuple.EnrichedTuple19(tuple)
  implicit def enrichedTuple20( tuple: Tuple20[Any, Any, Any, Any, Any, Any, Any, Any, Any, Any, Any, Any, Any, Any, Any, Any, Any, Any, Any, Any] ) =  new breeze.linalg.support.enrichedTuple.EnrichedTuple20(tuple)
  implicit def enrichedTuple21( tuple: Tuple21[Any, Any, Any, Any, Any, Any, Any, Any, Any, Any, Any, Any, Any, Any, Any, Any, Any, Any, Any, Any, Any] ) =  new breeze.linalg.support.enrichedTuple.EnrichedTuple21(tuple)
  implicit def enrichedTuple22( tuple: Tuple22[Any, Any, Any, Any, Any, Any, Any, Any, Any, Any, Any, Any, Any, Any, Any, Any, Any, Any, Any, Any, Any, Any] ) =  new breeze.linalg.support.enrichedTuple.EnrichedTuple22(tuple)


}

=======
}
>>>>>>> 32caac5a
<|MERGE_RESOLUTION|>--- conflicted
+++ resolved
@@ -270,7 +270,6 @@
   private def columnRMS(x: DenseMatrix[Double]) =
     (sum(x:*x,Axis._0) / (x.rows-1.0)).map(scala.math.sqrt).toDenseVector
 
-<<<<<<< HEAD
 
 //  /**
 //   * @author ktakagaki
@@ -311,8 +310,4 @@
   implicit def enrichedTuple22( tuple: Tuple22[Any, Any, Any, Any, Any, Any, Any, Any, Any, Any, Any, Any, Any, Any, Any, Any, Any, Any, Any, Any, Any, Any] ) =  new breeze.linalg.support.enrichedTuple.EnrichedTuple22(tuple)
 
 
-}
-
-=======
-}
->>>>>>> 32caac5a
+}