package breeze.signal.support

import breeze.signal.{OptWindowFunction}
import breeze.linalg._
import breeze.numerics.{cos, isOdd, isEven, sincpi}
import scala.math.Pi
import breeze.macros.expand

/**
 * Construction delegate trait for convolving type InputType.</p>
 * Implementation details (especially
 * option arguments) may be added in the future, so it is recommended not
 * to call these implicit delegates directly. Instead, use convolve(x: DenseVector).
 *
 * @author ktakagaki
 */
trait CanFirwin[Output] {
  def apply(taps: Int, omegas: DenseVector[Double], nyquist: Double,
            zeroPass: Boolean, scale: Boolean, multiplier: Double,
            optWindow: OptWindowFunction  ): FIRKernel1D[Output]
}

/**
 * Construction delegate for firwin filter design.</p>
 * Implementation details (especially
 * option arguments) may be added in the future, so it is recommended not
 * to call these implicit delegates directly. Instead, use firwin(x: DenseVector).
 *
 * @author ktakagaki
 */
object CanFirwin {

  /** Use via implicit delegate syntax firwin(xxxx)
    *
    */
  implicit def firwinDouble: CanFirwin[Double] = {
    new CanFirwin[Double] {
      def apply(taps: Int, omegas: DenseVector[Double], nyquist: Double,
                zeroPass: Boolean, scale: Boolean, multiplier: Double,
                optWindow: OptWindowFunction  ): FIRKernel1D[Double]
      =  new FIRKernel1D[Double](
        firwinDoubleImpl(taps, omegas, nyquist, zeroPass,  scale, optWindow) * multiplier,
        multiplier,
        "FIRKernel1D(firwin): " + taps + " taps, " + omegas + ", " + optWindow + ", zeroPass=" + zeroPass + ", nyquist=" + nyquist + ", scale=" + scale
      )

    }
  }

<<<<<<< HEAD
  /** Use via implicit delegate syntax firwin(xxxx)
    *
    */
=======
>>>>>>> 0b930770
  @expand
  implicit def firwinT[@expand.args(Int, Long, Float) T]: CanFirwin[T] = {
    new CanFirwin[T] {
      def apply(taps: Int, omegas: DenseVector[Double], nyquist: Double,
                zeroPass: Boolean, scale: Boolean, multiplier: Double,
                optWindow: OptWindowFunction  ): FIRKernel1D[T]
      =  new FIRKernel1D[T](
        convert( firwinDoubleImpl(taps, omegas, nyquist, zeroPass,  scale, optWindow) * multiplier, T),
        multiplier,
        "FIRKernel1D(firwin): " + taps + " taps, " + omegas + ", " + optWindow + ", zeroPass=" + zeroPass + ", nyquist=" + nyquist + ", scale=" + scale
      )

    }
  }

  def firwinDoubleImpl(taps: Int, omegas: DenseVector[Double], nyquist: Double,
            zeroPass: Boolean,  scale: Boolean,
            optWindow: OptWindowFunction  ): DenseVector[Double] = {
    //various variable conditions which must be met
    require(omegas.length > 0, "At least one cutoff frequency must be given!")
    require(min(omegas) >= 0, "The cutoff frequencies must be bigger than zero!")
    require(max(omegas) <= nyquist, "The cutoff frequencies must be smaller than the nyquist frequency!")
    if(omegas.length > 1){
      require(min(diff(omegas)) > 0, "The cutoff frequency must be monotonically increasing.")
    }

    val nyquistPass = ( zeroPass != isOdd(omegas.length) )
    var tempCutoff = (omegas / nyquist).toArray
    if(zeroPass) tempCutoff = tempCutoff.+:(0d)
    if(nyquistPass) tempCutoff = tempCutoff.:+(1d)
    val scaledCutoff = DenseVector(tempCutoff)


    //ToDo: Is the following statement translated from numpy code correctly???
    //https://github.com/scipy/scipy/blob/v0.13.0/scipy/signal/fir_filter_design.py#L138
    require( !(nyquistPass && isEven(taps) ),
      "A filter with an even number of taps must have zero response at the Nyquist rate.")

    //val bands = scaledCutoff.reshape(-1, 2)
    val alpha = 0.5 * (taps -1)
    val m = DenseVector.tabulate(taps)( i => i.toDouble ) - alpha

    val h = DenseVector.zeros[Double]( m.length )
    for(band <- scaledCutoff.toArray.zipWithIndex ) {
      if( isEven(band._2) ) h -= sincpi(m :* band._1) :* band._1
      else h += sincpi(m :* band._1) :* band._1
    }

    val win = optWindow match {
      case OptWindowFunction.Hamming(alpha, beta) => WindowFunctions.hammingWindow( taps, alpha, beta )
      case OptWindowFunction.None => DenseVector.ones[Double]( taps )
      case OptWindowFunction.User(dv) => {
        require(dv.length == taps, "Length of specified window function is not the same as taps option!")
        dv
      }
    }

    h *= win

    if(scale){
      val scaleFrequency =
        if(scaledCutoff(0) == 0d) 0d
        else if(scaledCutoff(1) == 1d) 1d
        else (scaledCutoff(0) + scaledCutoff(1))/2d
      val c: DenseVector[Double] = cos( m :* (Pi * scaleFrequency) )
      val s: Double = sum( h :* c )
      h /= s
    }

    h
  }


}<|MERGE_RESOLUTION|>--- conflicted
+++ resolved
@@ -47,12 +47,6 @@
     }
   }
 
-<<<<<<< HEAD
-  /** Use via implicit delegate syntax firwin(xxxx)
-    *
-    */
-=======
->>>>>>> 0b930770
   @expand
   implicit def firwinT[@expand.args(Int, Long, Float) T]: CanFirwin[T] = {
     new CanFirwin[T] {
