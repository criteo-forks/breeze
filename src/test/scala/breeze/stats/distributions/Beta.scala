--- conflicted
+++ resolved
@@ -94,9 +94,5 @@
     val d = new Beta(1,2)
     assert(norm(d.pdf(x) - expectedResult) < 1e-8)
   }
-<<<<<<< HEAD
-
-=======
->>>>>>> 0cb936c3
 
 }